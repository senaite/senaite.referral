# -*- coding: utf-8 -*-
#
# This file is part of SENAITE.REFERRAL.
#
# SENAITE.REFERRAL is free software: you can redistribute it and/or modify it
# under the terms of the GNU General Public License as published by the Free
# Software Foundation, version 2.
#
# This program is distributed in the hope that it will be useful, but WITHOUT
# ANY WARRANTY; without even the implied warranty of MERCHANTABILITY or FITNESS
# FOR A PARTICULAR PURPOSE. See the GNU General Public License for more
# details.
#
# You should have received a copy of the GNU General Public License along with
# this program; if not, write to the Free Software Foundation, Inc., 51
# Franklin Street, Fifth Floor, Boston, MA 02110-1301 USA.
#
# Copyright 2021-2022 by it's authors.
# Some rights reserved, see README and LICENSE.

import copy
import json
from datetime import datetime

from senaite.core.workflow import ANALYSIS_WORKFLOW
from senaite.jsonapi.exceptions import APIError
from senaite.jsonapi.interfaces import IPushConsumer
from zope.interface import alsoProvides
from zope.interface import implementer

from bika.lims import api
from bika.lims.catalog import CATALOG_ANALYSIS_REQUEST_LISTING
from bika.lims.interfaces import ISubmitted
from bika.lims.utils import changeWorkflowState
from bika.lims.workflow import doActionFor


@implementer(IPushConsumer)
class OutboundSampleConsumer(object):
    """Handles push requests for name senaite.referral.outbound_sample
    Receives information from a sample that was dispatched to a reference
    laboratory and updates the analyses results in accordance
    """

    def __init__(self, data):
        self.data = data

    def process(self):
        """Processes the data sent via POST. Look for sample and updates their
        analyses in accordance with the received data
        """
        # Validate data first
        data = self.get_data()
        self.validate(data)

        # Find the sample with the given referring id
        sample_record = data.get("sample")
        sample_id = sample_record.get("referring_id")
        sample = self.get_sample(sample_id)

        # If the sample is invalidated, update the retest instead
        while self.is_invalidated(sample):
<<<<<<< HEAD
=======
            sample = sample.getRetest()
            if not sample:
                msg = "No retest found for '%s'" % sample_id
                raise APIError(500, "ValueError: {}".format(msg))

        # If the sample is invalidated, update the retest instead
        if self.is_invalidated(sample):
>>>>>>> 4ae48264
            sample = sample.getRetest()
            if not sample:
                msg = "No retest found for '%s'" % sample_id
                raise APIError(500, "ValueError: {}".format(msg))

        # Do not allow to modify the sample if not referred
        if api.get_review_status(sample) != "shipped":
            # We don't rise an exception here because maybe the sample was
            # updated earlier, but the reference lab got a timeout error and
            # the remote user is now retrying the notification
            # TODO Keep track of the incoming notifications in current object
            return True

        # TODO Performance - convert to queue task
        # Create a keyword -> analysis mapping
        allowed = ["referred"]
        analyses = sample.getAnalyses(full_objects=True, review_state=allowed)
        analyses = dict([(an.getKeyword(), an) for an in analyses])

        # Update the analyses passed-in
        analysis_records = sample_record.get("analyses")
        for analysis_record in analysis_records:
            keyword = analysis_record.get("keyword")
            analysis = analyses.get(keyword)
            try:
                self.update_analysis(analysis, analysis_record)
            except Exception as e:
                raise APIError(500, "{}: {}".format(type(e).__name__, str(e)))

        return True

    def get_data(self):
        out = {}
        for key in self.data.keys():
            out[key] = self.get_record(self.data, key)
        return out

    def get_record(self, payload, id):
        record = payload.get(id)
        if isinstance(record, (list, tuple, list, dict)):
            return copy.deepcopy(record)
        try:
            return json.loads(record)
        except:
            return record

    def validate(self, payload):
        """Validates that the payload passed-in is meets the expected format
        """
        field_names = ["referring_id", "analyses", "shipment_id"]
        sample_record = payload.get("sample")
        self.validate_nonempty(field_names, sample_record)

        field_names = ["keyword", "formatted_result"]
        analysis_records = sample_record.get("analyses")
        self.validate_nonempty(field_names, analysis_records)

    def validate_nonempty(self, field_name, record):
        """Validates if the value for the attr_name from the record passed-in
        is empty or missing
        """
        if isinstance(field_name, (list, tuple)):
            for fn in field_name:
                self.validate_nonempty(fn, record)
            return

        if isinstance(record, (list, tuple)):
            for rec in record:
                self.validate_nonempty(field_name, rec)
            return

        if field_name not in record:
            raise ValueError("Field is missing: '{}'".format(field_name))

        value = record.get(field_name)
        if not value:
            raise ValueError("Field is empty: '{}'".format(field_name))

    def get_sample(self, sample_id):
        """Returns the sample for the given ID, if any
        """
        query = {"portal_type": "AnalysisRequest", "id": sample_id}
        brains = api.search(query, CATALOG_ANALYSIS_REQUEST_LISTING)
        if not brains:
            raise ValueError("Sample not found: {}".format(sample_id))
        if len(brains) > 1:
            raise ValueError("More than one sample: {}".format(sample_id))

        # Get the sample object
        return api.get_object(brains[0])

    def update_analysis(self, analysis, record):
        if not analysis:
            return

        # Set the formatted result, cause we do not know if the configuration
        # of the analysis in the reference lab is the same
        result = record.get("formatted_result")

        # Cleanup the analysis object to prioritize the formatted result
        analysis.setStringResult(True)
        analysis.setResultOptions([])
        analysis.setAllowManualDetectionLimit(False)
        analysis.setCalculation(None)
        analysis.setDetectionLimitSelector(False)
        analysis.setDetectionLimitOperand("")
        analysis.setInterimFields([])
        analysis.setAttachmentRequired(False)
        analysis.setPointOfCapture("lab")
        analysis.setUnit("")

        # Avoid all analysis built-in logic for result assignment
        analysis.getField("Result").set(analysis, result)

        # Set Result capture date
        default_date = datetime.now()
        capture_date = record.get("result_date")
        capture_date = api.to_date(capture_date, default_date)
        analysis.setResultCaptureDate(capture_date)

        # Store the instrument and method
        instrument = record.get("instrument", "")
        analysis.setReferenceInstrument(instrument)
        method = record.get("method", "")
        analysis.setReferenceMethod(method)

        # Inject the remote analysts
        analysts = record.get("analysts")
        analysis.setReferenceAnalysts(analysts)

        # Inject the remote verifiers
        verifiers = record.get("verifiers")
        analysis.setReferenceVerifiers(verifiers)

        # Do a manual transition to overcome core's default guards. For
        # instance system won't allow the submission of an analysis if the
        # setting "Allow to submit analysis if not assigned" from setup is set
        # to False. Obviously, this analysis is not assigned to a Worksheet,
        # cause is processed externally.
        # TODO 2.x Do not do manual transition, fix getAllowToSubmitNotAssigned
        alsoProvides(analysis, ISubmitted)
        wf_id = ANALYSIS_WORKFLOW
        wf_state = {"action": "submit"}
        changeWorkflowState(analysis, wf_id, "to_be_verified", **wf_state)

        # Auto-verify the analysis
        analysis.setSelfVerification(1)
        analysis.setNumberOfRequiredVerifications(1)
        doActionFor(analysis, "verify")

        # Reindex the analysis
        analysis.reindexObject()

    def is_invalidated(self, sample):
        """Returns whether the sample was invalidated in present laboratory
        or at reference laboratory
        """
        statuses = ["invalid", "invalidated_at_reference"]
        return api.get_review_status(sample) in statuses<|MERGE_RESOLUTION|>--- conflicted
+++ resolved
@@ -60,16 +60,6 @@
 
         # If the sample is invalidated, update the retest instead
         while self.is_invalidated(sample):
-<<<<<<< HEAD
-=======
-            sample = sample.getRetest()
-            if not sample:
-                msg = "No retest found for '%s'" % sample_id
-                raise APIError(500, "ValueError: {}".format(msg))
-
-        # If the sample is invalidated, update the retest instead
-        if self.is_invalidated(sample):
->>>>>>> 4ae48264
             sample = sample.getRetest()
             if not sample:
                 msg = "No retest found for '%s'" % sample_id
